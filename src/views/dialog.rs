--- conflicted
+++ resolved
@@ -565,13 +565,7 @@
         }
     }
 
-<<<<<<< HEAD
     fn call_on_any<'a>(&mut self, selector: &Selector, callback: AnyCb<'a>) {
-=======
-    fn call_on_any<'a>(
-        &mut self, selector: &Selector, callback: Box<FnMut(&mut Any) + 'a>,
-    ) {
->>>>>>> d52299a6
         self.content.call_on_any(selector, callback);
     }
 
